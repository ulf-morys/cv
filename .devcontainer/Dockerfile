FROM node:20

ARG TZ
ENV TZ="$TZ"

# Install basic development tools and iptables/ipset
RUN apt-get update && apt-get install -y --no-install-recommends \
  less \
  git \
  procps \
  sudo \
  fzf \
  zsh \
  man-db \
  unzip \
  gnupg2 \
  gh \
  iptables \
  ipset \
  iproute2 \
  dnsutils \
  aggregate \
  jq \
<<<<<<< HEAD
  && apt-get clean && rm -rf /var/lib/apt/lists/*
=======
  nano \
  vim
>>>>>>> 21df74bb

# Ensure default node user has access to /usr/local/share
RUN mkdir -p /usr/local/share/npm-global && \
  chown -R node:node /usr/local/share

ARG USERNAME=node

# Persist bash history.
RUN SNIPPET="export PROMPT_COMMAND='history -a' && export HISTFILE=/commandhistory/.bash_history" \
  && mkdir /commandhistory \
  && touch /commandhistory/.bash_history \
  && chown -R $USERNAME /commandhistory

# Set `DEVCONTAINER` environment variable to help with orientation
ENV DEVCONTAINER=true

# Create workspace and config directories and set permissions
RUN mkdir -p /workspace /home/node/.claude && \
  chown -R node:node /workspace /home/node/.claude

WORKDIR /workspace

ARG GIT_DELTA_VERSION=0.18.2
RUN ARCH=$(dpkg --print-architecture) && \
  wget "https://github.com/dandavison/delta/releases/download/${GIT_DELTA_VERSION}/git-delta_${GIT_DELTA_VERSION}_${ARCH}.deb" && \
  sudo dpkg -i "git-delta_${GIT_DELTA_VERSION}_${ARCH}.deb" && \
  rm "git-delta_${GIT_DELTA_VERSION}_${ARCH}.deb"

# Set up non-root user
USER node

# Install global packages
ENV NPM_CONFIG_PREFIX=/usr/local/share/npm-global
ENV PATH=$PATH:/usr/local/share/npm-global/bin

# Set the default shell to zsh rather than sh
ENV SHELL=/bin/zsh

# Set the default editor and visual
ENV EDITOR nano
ENV VISUAL nano

# Default powerline10k theme
ARG ZSH_IN_DOCKER_VERSION=1.2.0
RUN sh -c "$(wget -O- https://github.com/deluan/zsh-in-docker/releases/download/v${ZSH_IN_DOCKER_VERSION}/zsh-in-docker.sh)" -- \
  -p git \
  -p fzf \
  -a "source /usr/share/doc/fzf/examples/key-bindings.zsh" \
  -a "source /usr/share/doc/fzf/examples/completion.zsh" \
  -a "export PROMPT_COMMAND='history -a' && export HISTFILE=/commandhistory/.bash_history" \
  -x

# Install Claude
RUN npm install -g @anthropic-ai/claude-code

# Copy and set up firewall script
COPY init-firewall.sh /usr/local/bin/
USER root
RUN chmod +x /usr/local/bin/init-firewall.sh && \
  echo "node ALL=(root) NOPASSWD: /usr/local/bin/init-firewall.sh" > /etc/sudoers.d/node-firewall && \
  chmod 0440 /etc/sudoers.d/node-firewall
USER node<|MERGE_RESOLUTION|>--- conflicted
+++ resolved
@@ -21,12 +21,9 @@
   dnsutils \
   aggregate \
   jq \
-<<<<<<< HEAD
+  nano \
+  vim \
   && apt-get clean && rm -rf /var/lib/apt/lists/*
-=======
-  nano \
-  vim
->>>>>>> 21df74bb
 
 # Ensure default node user has access to /usr/local/share
 RUN mkdir -p /usr/local/share/npm-global && \
